--- conflicted
+++ resolved
@@ -41,14 +41,9 @@
             raise ValueError("❌ Cloudflare Account ID (account_id) required.")
 
         self.model = model
-<<<<<<< HEAD
         self.session = self._create_session()
-        self.api_token = api_token or os.environ.get("CLOUDFLARE_API_TOKEN")
-        self.account_id = account_id or os.environ.get("CLOUDFLARE_ACCOUNT_ID")
-=======
         self.api_token = api_token
         self.account_id = account_id
->>>>>>> 7805245b
         self.batch_size = min(batch_size, 100)  # CF max batch size
         self.max_retries = max_retries
         self.retry_delay = retry_delay
@@ -119,12 +114,6 @@
             response.raise_for_status()
             json = response.json()
             
-<<<<<<< HEAD
-            if not result.get('data') or not result['data'][0]:
-                raise ValueError(f"Unexpected response format: {result}")
-                
-            return result['data'][0]
-=======
             if json.get('success') is not True:
                 raise ValueError(f"❌ Error from Cloudflare API: {json.get('errors')}")
 
@@ -139,7 +128,6 @@
                 raise ValueError(f"❌ Unexpected response format: {json}")
 
             return data
->>>>>>> 7805245b
             
         except Exception as e:
             cf_logger.error(f"Failed: {str(e)}")
