--- conflicted
+++ resolved
@@ -7,11 +7,7 @@
 
 Divinci™ fork of Open-Parse 🤖🖤
 
-<<<<<<< HEAD
->Not all functionality is supported in this fork. Supported: Ollama and Cloudflare, alongside the exisiting OpenAI embeddings.
-=======
-This fork supports 🦙 Ollama and 🟠☁️ Cloudflare, alongside the exisiting 🤖 OpenAI embeddings.
->>>>>>> 4df26265
+>Not all functionality is supported in this fork. Supported: 🦙 Ollama and 🟠☁️ Cloudflare, alongside the exisiting 🤖 OpenAI embeddings.
 
 _ _ _
 
